import sys
import asyncio
from urllib.parse import urlparse, urlunparse, urljoin
from concurrent.futures import ThreadPoolExecutor
from concurrent.futures._base import TimeoutError
from functools import partial
from typing import Set, Union, List, MutableMapping, Optional

import pyppeteer
import requests
from pyquery import PyQuery

from fake_useragent import UserAgent
from lxml.html.clean import Cleaner
import lxml
from lxml import etree
from lxml.html import HtmlElement
from lxml.html import tostring as lxml_html_tostring
from lxml.html.soupparser import fromstring as soup_parse
from parse import search as parse_search
from parse import findall, Result
from w3lib.encoding import html_to_unicode

DEFAULT_ENCODING = 'utf-8'
DEFAULT_URL = 'https://example.org/'
DEFAULT_USER_AGENT = 'Mozilla/5.0 (Macintosh; Intel Mac OS X 10_12_6) AppleWebKit/603.3.8 (KHTML, like Gecko) Version/10.1.2 Safari/603.3.8'
DEFAULT_NEXT_SYMBOL = ['next', 'more', 'older']

cleaner = Cleaner()
cleaner.javascript = True
cleaner.style = True

useragent = None

# Typing.
_Find = Union[List['Element'], 'Element']
_XPath = Union[List[str], List['Element'], str, 'Element']
_Result = Union[List['Result'], 'Result']
_HTML = Union[str, bytes]
_BaseHTML = str
_UserAgent = str
_DefaultEncoding = str
_URL = str
_RawHTML = bytes
_Encoding = str
_LXML = HtmlElement
_Text = str
_Search = Result
_Containing = Union[str, List[str]]
_Links = Set[str]
_Attrs = MutableMapping
_Next = Union['HTML', List[str]]
_NextSymbol = List[str]

# Sanity checking.
try:
    assert sys.version_info.major == 3
    assert sys.version_info.minor > 5
except AssertionError:
    raise RuntimeError('Requests-HTML requires Python 3.6+!')


class MaxRetries(Exception):

    def __init__(self, message):
        self.message = message


class BaseParser:
    """A basic HTML/Element Parser, for Humans.

    :param element: The element from which to base the parsing upon.
    :param default_encoding: Which encoding to default to.
    :param html: HTML from which to base the parsing upon (optional).
    :param url: The URL from which the HTML originated, used for ``absolute_links``.

    """

    def __init__(self, *, element, default_encoding: _DefaultEncoding = None, html: _HTML = None, url: _URL) -> None:
        self.element = element
        self.url = url
        self.skip_anchors = True
        self.default_encoding = default_encoding
        self._encoding = None
        self._html = html.encode(DEFAULT_ENCODING) if isinstance(html, str) else html
        self._lxml = None
        self._pq = None

    @property
    def raw_html(self) -> _RawHTML:
        """Bytes representation of the HTML content.
        (`learn more <http://www.diveintopython3.net/strings.html>`_).
        """
        if self._html:
            return self._html
        else:
            return etree.tostring(self.element, encoding='unicode').strip().encode(self.encoding)

    @property
    def html(self) -> _BaseHTML:
        """Unicode representation of the HTML content
        (`learn more <http://www.diveintopython3.net/strings.html>`_).
        """
        if self._html:
            return self.raw_html.decode(self.encoding, errors='replace')
        else:
            return etree.tostring(self.element, encoding='unicode').strip()

    @html.setter
    def html(self, html: str) -> None:
        self._html = html.encode(self.encoding)

    @raw_html.setter
    def raw_html(self, html: bytes) -> None:
        """Property setter for self.html."""
        self._html = html

    @property
    def encoding(self) -> _Encoding:
        """The encoding string to be used, extracted from the HTML and
        :class:`HTMLResponse <HTMLResponse>` headers.
        """
        if self._encoding:
            return self._encoding

        # Scan meta tags for charset.
        if self._html:
            self._encoding = html_to_unicode(self.default_encoding, self._html)[0]
            # Fall back to requests' detected encoding if decode fails.
            try:
                self.raw_html.decode(self.encoding, errors='replace')
            except UnicodeDecodeError:
                self._encoding = self.default_encoding


        return self._encoding if self._encoding else self.default_encoding

    @encoding.setter
    def encoding(self, enc: str) -> None:
        """Property setter for self.encoding."""
        self._encoding = enc

    @property
    def pq(self) -> PyQuery:
        """`PyQuery <https://pythonhosted.org/pyquery/>`_ representation
        of the :class:`Element <Element>` or :class:`HTML <HTML>`.
        """
        if self._pq is None:
            self._pq = PyQuery(self.lxml)

        return self._pq

    @property
    def lxml(self) -> HtmlElement:
        """`lxml <http://lxml.de>`_ representation of the
        :class:`Element <Element>` or :class:`HTML <HTML>`.
        """
        if self._lxml is None:
            try:
                self._lxml = soup_parse(self.html, features='html.parser')
            except ValueError:
                self._lxml = lxml.html.fromstring(self.raw_html)

        return self._lxml

    @property
    def text(self) -> _Text:
        """The text content of the
        :class:`Element <Element>` or :class:`HTML <HTML>`.
        """
        return self.pq.text()

    @property
    def full_text(self) -> _Text:
        """The full text content (including links) of the
        :class:`Element <Element>` or :class:`HTML <HTML>`.
        """
        return self.lxml.text_content()

    def find(self, selector: str = "*", *, containing: _Containing = None, clean: bool = False, first: bool = False, _encoding: str = None) -> _Find:
        """Given a CSS Selector, returns a list of
        :class:`Element <Element>` objects or a single one.

        :param selector: CSS Selector to use.
        :param clean: Whether or not to sanitize the found HTML of ``<script>`` and ``<style>`` tags.
        :param containing: If specified, only return elements that contain the provided text.
        :param first: Whether or not to return just the first result.
        :param _encoding: The encoding format.

        Example CSS Selectors:

        - ``a``
        - ``a.someClass``
        - ``a#someID``
        - ``a[target=_blank]``

        See W3School's `CSS Selectors Reference
        <https://www.w3schools.com/cssref/css_selectors.asp>`_
        for more details.

        If ``first`` is ``True``, only returns the first
        :class:`Element <Element>` found.
        """

        # Convert a single containing into a list.
        if isinstance(containing, str):
            containing = [containing]

        encoding = _encoding or self.encoding
        elements = [
            Element(element=found, url=self.url, default_encoding=encoding)
            for found in self.pq(selector)
        ]

        if containing:
            elements_copy = elements.copy()
            elements = []

            for element in elements_copy:
                if any([c.lower() in element.full_text.lower() for c in containing]):
                    elements.append(element)

            elements.reverse()

        # Sanitize the found HTML.
        if clean:
            elements_copy = elements.copy()
            elements = []

            for element in elements_copy:
                element.raw_html = lxml_html_tostring(cleaner.clean_html(element.lxml))
                elements.append(element)

        return _get_first_or_list(elements, first)

    def xpath(self, selector: str, *, clean: bool = False, first: bool = False, _encoding: str = None) -> _XPath:
        """Given an XPath selector, returns a list of
        :class:`Element <Element>` objects or a single one.

        :param selector: XPath Selector to use.
        :param clean: Whether or not to sanitize the found HTML of ``<script>`` and ``<style>`` tags.
        :param first: Whether or not to return just the first result.
        :param _encoding: The encoding format.

        If a sub-selector is specified (e.g. ``//a/@href``), a simple
        list of results is returned.

        See W3School's `XPath Examples
        <https://www.w3schools.com/xml/xpath_examples.asp>`_
        for more details.

        If ``first`` is ``True``, only returns the first
        :class:`Element <Element>` found.
        """
        selected = self.lxml.xpath(selector)

        elements = [
            Element(element=selection, url=self.url, default_encoding=_encoding or self.encoding)
            if not isinstance(selection, etree._ElementUnicodeResult) else str(selection)
            for selection in selected
        ]

        # Sanitize the found HTML.
        if clean:
            elements_copy = elements.copy()
            elements = []

            for element in elements_copy:
                element.raw_html = lxml_html_tostring(cleaner.clean_html(element.lxml))
                elements.append(element)

        return _get_first_or_list(elements, first)

    def search(self, template: str) -> Result:
        """Search the :class:`Element <Element>` for the given Parse template.

        :param template: The Parse template to use.
        """

        return parse_search(template, self.html)

    def search_all(self, template: str) -> _Result:
        """Search the :class:`Element <Element>` (multiple times) for the given parse
        template.

        :param template: The Parse template to use.
        """
        return [r for r in findall(template, self.html)]

    @property
    def links(self) -> _Links:
        """All found links on page, in as–is form."""

        def gen():
            for link in self.find('a'):

                try:
                    href = link.attrs['href'].strip()
                    if href and not (href.startswith('#') and self.skip_anchors) and not href.startswith(('javascript:', 'mailto:')):
                        yield href
                except KeyError:
                    pass

        return set(gen())

    def _make_absolute(self, link):
        """Makes a given link absolute."""

        # Parse the link with stdlib.
        parsed = urlparse(link)._asdict()

        # If link is relative, then join it with base_url.
        if not parsed['netloc']:
            return urljoin(self.base_url, link)

        # Link is absolute; if it lacks a scheme, add one from base_url.
        if not parsed['scheme']:
            parsed['scheme'] = urlparse(self.base_url).scheme

            # Reconstruct the URL to incorporate the new scheme.
            parsed = (v for v in parsed.values())
            return urlunparse(parsed)

        # Link is absolute and complete with scheme; nothing to be done here.
        return link


    @property
    def absolute_links(self) -> _Links:
        """All found links on page, in absolute form
        (`learn more <https://www.navegabem.com/absolute-or-relative-links.html>`_).
        """

        def gen():
            for link in self.links:
                yield self._make_absolute(link)

        return set(gen())

    @property
    def base_url(self) -> _URL:
        """The base URL for the page. Supports the ``<base>`` tag
        (`learn more <https://www.w3schools.com/tags/tag_base.asp>`_)."""

        # Support for <base> tag.
        base = self.find('base', first=True)
        if base:
            result = base.attrs.get('href', '').strip()
            if result:
                return result

        # Parse the url to separate out the path
        parsed = urlparse(self.url)._asdict()

        # Remove any part of the path after the last '/'
        parsed['path'] = '/'.join(parsed['path'].split('/')[:-1]) + '/'

        # Reconstruct the url with the modified path
        parsed = (v for v in parsed.values())
        url = urlunparse(parsed)

        return url


class Element(BaseParser):
    """An element of HTML.

    :param element: The element from which to base the parsing upon.
    :param url: The URL from which the HTML originated, used for ``absolute_links``.
    :param default_encoding: Which encoding to default to.
    """

    __slots__ = [
        'element', 'url', 'skip_anchors', 'default_encoding', '_encoding',
        '_html', '_lxml', '_pq', '_attrs', 'session'
    ]

    def __init__(self, *, element, url: _URL, default_encoding: _DefaultEncoding = None) -> None:
        super(Element, self).__init__(element=element, url=url, default_encoding=default_encoding)
        self.element = element
        self.tag = element.tag
        self.lineno = element.sourceline
        self._attrs = None

    def __repr__(self) -> str:
        attrs = ['{}={}'.format(attr, repr(self.attrs[attr])) for attr in self.attrs]
        return "<Element {} {}>".format(repr(self.element.tag), ' '.join(attrs))

    @property
    def attrs(self) -> _Attrs:
        """Returns a dictionary of the attributes of the :class:`Element <Element>`
        (`learn more <https://www.w3schools.com/tags/ref_attributes.asp>`_).
        """
        if self._attrs is None:
            self._attrs = {k: v for k, v in self.element.items()}

            # Split class and rel up, as there are ussually many of them:
            for attr in ['class', 'rel']:
                if attr in self._attrs:
                    self._attrs[attr] = tuple(self._attrs[attr].split())

        return self._attrs


class HTML(BaseParser):
    """An HTML document, ready for parsing.

    :param url: The URL from which the HTML originated, used for ``absolute_links``.
    :param html: HTML from which to base the parsing upon (optional).
    :param default_encoding: Which encoding to default to.
    """

    def __init__(self, *, session: Union['HTMLSession', 'AsyncHTMLSession'] = None, url: str = DEFAULT_URL, html: _HTML, default_encoding: str = DEFAULT_ENCODING) -> None:

        # Convert incoming unicode HTML into bytes.
        if isinstance(html, str):
            html = html.encode(DEFAULT_ENCODING)

        super(HTML, self).__init__(
            # Convert unicode HTML to bytes.
            element=PyQuery(html)('html') or PyQuery(f'<html>{html}</html>')('html'),
            html=html,
            url=url,
            default_encoding=default_encoding
        )
        self.session = session or HTMLSession()
        self.page = None
        self.next_symbol = DEFAULT_NEXT_SYMBOL

    def __repr__(self) -> str:
        return f"<HTML url={self.url!r}>"

    def _next(self, fetch: bool = False, next_symbol: _NextSymbol = DEFAULT_NEXT_SYMBOL) -> _Next:
        """Attempts to find the next page, if there is one. If ``fetch``
        is ``True`` (default), returns :class:`HTML <HTML>` object of
        next page. If ``fetch`` is ``False``, simply returns the next URL.

        """

        def get_next():
            candidates = self.find('a', containing=next_symbol)

            for candidate in candidates:
                if candidate.attrs.get('href'):
                    # Support 'next' rel (e.g. reddit).
                    if 'next' in candidate.attrs.get('rel', []):
                        return candidate.attrs['href']

                    # Support 'next' in classnames.
                    for _class in candidate.attrs.get('class', []):
                        if 'next' in _class:
                            return candidate.attrs['href']

                    if 'page' in candidate.attrs['href']:
                        return candidate.attrs['href']

            try:
                # Resort to the last candidate.
                return candidates[-1].attrs['href']
            except IndexError:
                return None

        __next = get_next()
        if __next:
            url = self._make_absolute(__next)
        else:
            return None

        if fetch:
            return self.session.get(url)
        else:
            return url

    def __iter__(self):

        next = self

        while True:
            yield next
            try:
                next = next._next(fetch=True, next_symbol=self.next_symbol).html
            except AttributeError:
                break

    def __next__(self):
        return self._next(fetch=True, next_symbol=self.next_symbol).html

    def add_next_symbol(self, next_symbol):
        self.next_symbol.append(next_symbol)

    def render(self, retries: int = 8, script: str = None, wait: float = 0.2, scrolldown=False, sleep: int = 0, reload: bool = True, timeout: Union[float, int] = 8.0, keep_page: bool = False):
        """Reloads the response in Chromium, and replaces HTML content
        with an updated version, with JavaScript executed.

        :param retries: The number of times to retry loading the page in Chromium.
        :param script: JavaScript to execute upon page load (optional).
        :param wait: The number of seconds to wait before loading the page, preventing timeouts (optional).
        :param scrolldown: Integer, if provided, of how many times to page down.
        :param sleep: Integer, if provided, of how many long to sleep after initial render.
        :param reload: If ``False``, content will not be loaded from the browser, but will be provided from memory.
        :param keep_page: If ``True`` will allow you to interact with the browser page through ``r.html.page``.

        If ``scrolldown`` is specified, the page will scrolldown the specified
        number of times, after sleeping the specified amount of time
        (e.g. ``scrolldown=10, sleep=1``).

        If just ``sleep`` is provided, the rendering will wait *n* seconds, before
        returning.

        If ``script`` is specified, it will execute the provided JavaScript at
        runtime. Example:

        .. code-block:: python

            script = \"\"\"
                () => {
                    return {
                        width: document.documentElement.clientWidth,
                        height: document.documentElement.clientHeight,
                        deviceScaleFactor: window.devicePixelRatio,
                    }
                }
            \"\"\"

        Returns the return value of the executed  ``script``, if any is provided:

        .. code-block:: python

            >>> r.html.render(script=script)
            {'width': 800, 'height': 600, 'deviceScaleFactor': 1}

        Warning: the first time you run this method, it will download
        Chromium into your home directory (``~/.pyppeteer``).
        """
        async def _async_render(*, url: str, script: str = None, scrolldown, sleep: int, wait: float, reload, content: Optional[str], timeout: Union[float, int], keep_page: bool):
            try:
                page = await self.session.browser.newPage()

                # Wait before rendering the page, to prevent timeouts.
                await asyncio.sleep(wait)

                # Load the given page (GET request, obviously.)
                if reload:
                    await page.goto(url, options={'timeout': int(timeout * 1000)})
                else:
                    await page.goto(f'data:text/html,{self.html}', options={'timeout': int(timeout * 1000)})

                result = None
                if script:
                    result = await page.evaluate(script)

                if scrolldown:
                    for _ in range(scrolldown):
                        await page._keyboard.down('PageDown')
                        await asyncio.sleep(sleep)
                else:
                    await asyncio.sleep(sleep)

                if scrolldown:
                    await page._keyboard.up('PageDown')

                # Return the content of the page, JavaScript evaluated.
                content = await page.content()
                if not keep_page:
                    await page.close()
                    page = None
                return content, result, page
            except TimeoutError:
                await page.close()
                page = None
                return None

        self.session.browser  # Automatically create a event loop and browser
        content = None

        # Automatically set Reload to False, if example URL is being used.
        if self.url == DEFAULT_URL:
            reload = False

        for _ in range(retries):
            if not content:
                try:

                    content, result, page = self.session.loop.run_until_complete(_async_render(url=self.url, script=script, sleep=sleep, wait=wait, content=self.html, reload=reload, scrolldown=scrolldown, timeout=timeout, keep_page=keep_page))
                except TypeError:
                    pass
            else:
                break

        if not content:
            raise MaxRetries("Unable to render the page. Try increasing timeout")

        html = HTML(url=self.url, html=content.encode(DEFAULT_ENCODING), default_encoding=DEFAULT_ENCODING)
        self.__dict__.update(html.__dict__)
        self.page = page
        return result


class HTMLResponse(requests.Response):
    """An HTML-enabled :class:`requests.Response <requests.Response>` object.
    Effectively the same, but with an intelligent ``.html`` property added.
    """

    def __init__(self, session: Union['HTMLSession', 'AsyncHTMLSession']) -> None:
        super(HTMLResponse, self).__init__()
        self._html = None  # type: HTML
        self.session = session

    @property
    def html(self) -> HTML:
        if not self._html:
            self._html = HTML(session=self.session, url=self.url, html=self.content, default_encoding=self.encoding)

        return self._html

    @classmethod
    def _from_response(cls, response, session: Union['HTMLSession', 'AsyncHTMLSession']):
        html_r = cls(session=session)
        html_r.__dict__.update(response.__dict__)
        return html_r


def user_agent(style=None) -> _UserAgent:
    """Returns an apparently legit user-agent, if not requested one of a specific
    style. Defaults to a Chrome-style User-Agent.
    """
    global useragent
    if (not useragent) and style:
        useragent = UserAgent()

    return useragent[style] if style else DEFAULT_USER_AGENT


def _get_first_or_list(l, first=False):
    if first:
        try:
            return l[0]
        except IndexError:
            return None
    else:
        return l


class HTMLSession(requests.Session):
    """A consumable session, for cookie persistence and connection pooling,
    amongst other things.
    """

<<<<<<< HEAD
    def __init__(self, mock_browser=True, ignoreHTTPSErrors=False):
=======
    def __init__(self, mock_browser=True, browser_args=['--no-sandbox']):
>>>>>>> 73534663
        super(HTMLSession, self).__init__()

        # Mock a web browser's user agent.
        if mock_browser:
            self.headers['User-Agent'] = user_agent()

        self.hooks = {'response': self._handle_response}
        self.ignoreHTTPSErrors = ignoreHTTPSErrors

        self.__browser_args = browser_args

    @staticmethod
    def _handle_response(response, **kwargs) -> HTMLResponse:
        """Requests HTTP Response handler. Attaches .html property to
        class:`requests.Response <requests.Response>` objects.
        """
        if not response.encoding:
            response.encoding = DEFAULT_ENCODING

        return response

    def request(self, *args, **kwargs) -> HTMLResponse:
        """Makes an HTTP Request, with mocked User–Agent headers.
        Returns a class:`HTTPResponse <HTTPResponse>`.
        """
        # Convert Request object into HTTPRequest object.
        r = super(HTMLSession, self).request(*args, **kwargs)

        return HTMLResponse._from_response(r, self)

    @property
    def browser(self):
        if not hasattr(self, "_browser"):
            self.loop = asyncio.get_event_loop()
<<<<<<< HEAD
            self._browser = self.loop.run_until_complete(pyppeteer.launch(ignoreHTTPSErrors=self.ignoreHTTPSErrors, headless=True, args=['--no-sandbox']))
=======
            self._browser = self.loop.run_until_complete(pyppeteer.launch(headless=True, args=self.__browser_args))
>>>>>>> 73534663
        return self._browser

    def close(self):
        """ If a browser was created close it first. """
        if hasattr(self, "_browser"):
            self.loop.run_until_complete(self._browser.close())
        super().close()


class AsyncHTMLSession(requests.Session):
    """ An async consumable session. """

    def __init__(self, loop=None, workers=None,
                 mock_browser: bool = True, *args, **kwargs):
        """ Set or create an event loop and a thread pool.

            :param loop: Asyncio loop to use.
            :param workers: Amount of threads to use for executing async calls.
                If not pass it will default to the number of processors on the
                machine, multiplied by 5. """
        super().__init__(*args, **kwargs)

        # Mock a web browser's user agent.
        if mock_browser:
            self.headers['User-Agent'] = user_agent()

        self.hooks['response'].append(self.response_hook)

        self.loop = loop or asyncio.get_event_loop()
        self.thread_pool = ThreadPoolExecutor(max_workers=workers)

    def response_hook(self, response, **kwargs) -> HTMLResponse:
        """ Change response enconding and replace it by a HTMLResponse. """
        response.encoding = DEFAULT_ENCODING
        return HTMLResponse._from_response(response, self)

    def request(self, *args, **kwargs):
        """ Partial original request func and run it in a thread. """
        func = partial(super().request, *args, **kwargs)
        return self.loop.run_in_executor(self.thread_pool, func)<|MERGE_RESOLUTION|>--- conflicted
+++ resolved
@@ -646,11 +646,7 @@
     amongst other things.
     """
 
-<<<<<<< HEAD
-    def __init__(self, mock_browser=True, ignoreHTTPSErrors=False):
-=======
-    def __init__(self, mock_browser=True, browser_args=['--no-sandbox']):
->>>>>>> 73534663
+    def __init__(self, mock_browser=True, verify=False):
         super(HTMLSession, self).__init__()
 
         # Mock a web browser's user agent.
@@ -685,11 +681,7 @@
     def browser(self):
         if not hasattr(self, "_browser"):
             self.loop = asyncio.get_event_loop()
-<<<<<<< HEAD
-            self._browser = self.loop.run_until_complete(pyppeteer.launch(ignoreHTTPSErrors=self.ignoreHTTPSErrors, headless=True, args=['--no-sandbox']))
-=======
-            self._browser = self.loop.run_until_complete(pyppeteer.launch(headless=True, args=self.__browser_args))
->>>>>>> 73534663
+            self._browser = self.loop.run_until_complete(pyppeteer.launch(ignoreHTTPSErrors=self.verify, headless=True, args=['--no-sandbox']))
         return self._browser
 
     def close(self):
